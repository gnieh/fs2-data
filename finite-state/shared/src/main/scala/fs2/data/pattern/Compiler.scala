--- conflicted
+++ resolved
@@ -1,4 +1,3 @@
-<<<<<<< HEAD
 /*
  * Copyright 2022 Lucas Satabin
  *
@@ -15,8 +14,6 @@
  * limitations under the License.
  */
 
-=======
->>>>>>> 75c88103
 package fs2.data.pattern
 
 import cats.{Defer, MonadError}
@@ -94,52 +91,6 @@
 
   private def compileMatrix(occs: List[Selector[Expr, Tag]], matrix: Matrix): F[DecisionTree[Expr, Tag, Out]] = {
     matrix match {
-<<<<<<< HEAD
-      case Nil => F.pure(DecisionTree.Fail())
-      case (row @ Row(_, bindings, pats, out)) :: _ =>
-        if (row.isWidcard) {
-          // all the patterns in the row are wildcards on the top row
-          // this means this always succeeds, and the other rows are
-          // redundant
-          def bindingsIn(occ: Selector[Tag], skel: Skeleton[Tag]): F[List[Binding[Selector[Tag]]]] =
-            skel match {
-              case Skeleton.Constructor(_, _) =>
-                F.raiseError(new PatternException("A wildcard row cannot contain a constructor skeleton"))
-              case Skeleton.Wildcard(id) => id.map(_ -> occ).toList.pure
-              case Skeleton.As(p, id)    => bindingsIn(occ, p).map((id -> occ) :: _)
-            }
-          occurrences
-            .zip(pats)
-            .flatTraverse { case (occ, skel) => bindingsIn(occ, skel) }
-            .map(bds => DecisionTree.Leaf((bds ++ bindings).toMap, out))
-        } else {
-          // some patterns in the row are not wildcards
-          // use the heuristic to reorder the columns according
-          // to their score
-          heuristic
-            .execute(matrix)
-            .headOption
-            .liftTo[F](new PatternException("Occurrences cannot be empty"))
-            .flatMap { maxScoreIndex =>
-              (swapFront(maxScoreIndex, occurrences), swapColumn(maxScoreIndex, matrix)).tupled
-                .flatMap { case (shuffledOccs, shuffledMatrix) =>
-                  shuffledOccs.headOption.liftTo[F](new PatternException("Occurrences cannot be empty")).flatMap {
-                    headOcc =>
-                      matchFirstColumn(headOcc, shuffledMatrix).flatMap { case (specializedMatrices, defaultMatrix) =>
-                        def makeBranch(subOccs: List[Selector[Tag]], subp: SubProblem) =
-                          compileMatrix(heuristic, subOccs ++ shuffledOccs.tail, subp.subMatrix)
-                        def branches =
-                          specializedMatrices.toList
-                            .traverse { case (k, v) =>
-                              makeBranch(v._1, v._2).map(k -> _)
-                            }
-                            .map(_.toMap)
-                        def defaultBranch =
-                          defaultMatrix.traverse(makeBranch(Nil, _))
-                        (branches, defaultBranch).mapN { (branches, defaultBranch) =>
-                          DecisionTree.Switch(headOcc, branches, defaultBranch)
-                        }
-=======
       case Nil =>
         F.pure(DecisionTree.Fail())
       case (row @ Row(pats, out)) :: rows =>
@@ -159,7 +110,6 @@
                       .traverse { case (tag, (hasGuard, subOccs, mat)) =>
                         compileMatrix(subOccs ++ (if (hasGuard) insertColumn(col, occ, restOccs) else restOccs), mat)
                           .map(tag -> _)
->>>>>>> 75c88103
                       }
                       .map(_.toMap)
                   def defaultBranch =
@@ -190,14 +140,6 @@
             extractColumn(col, pats)
         }
 
-<<<<<<< HEAD
-  private def swapColumn(idx: Int, matrix: Matrix[Tag, Pat, Out]): F[Matrix[Tag, Pat, Out]] = {
-    val vmatrix @ VMatrix(columns, _) = matrix.verticalView
-    swapFront(idx, columns).map { columns =>
-      vmatrix.copy(columns = columns).horizontalView
-    }
-  }
-=======
         def go(row: Row): F[List[(List[RawSkeleton[Expr, Tag]], List[Skeleton[Expr, Tag]], Out)]] =
           row match {
             case Row(ExtractColumn(p, ps), out) =>
@@ -228,7 +170,6 @@
       col: Int,
       expr: Selector[Expr, Tag],
       matrix: Matrix): F[(Option[Expr], Map[Tag, (Boolean, Occs, Matrix)], Option[(Boolean, Matrix)])] = {
->>>>>>> 75c88103
 
     object Col {
       def unapply(pats: List[Skeleton[Expr, Tag]]): Option[Skeleton[Expr, Tag]] =
@@ -294,24 +235,9 @@
       case Row(Nil, _) :: _ =>
         matrix
       case _ =>
-<<<<<<< HEAD
-        def go(row: Row[Tag, Pat, Out]): F[Option[Row[Tag, Pat, Out]]] =
-          row match {
-            case Row(pat, bindings, Skeleton.Wildcard(id) :: ps, out) =>
-              Row(pat, id.fold(bindings)(_ -> expr :: bindings), ps, out).some.pure[F]
-            case Row(_, _, Skeleton.Constructor(_, _) :: _, _) =>
-              none.pure[F]
-            case Row(pat, bindings, Skeleton.As(p, id) :: ps, out) =>
-              go(Row(pat, bindings, p :: ps, out)).map(_.map(_.bind(id -> expr)))
-            case Row(_, _, Nil, _) =>
-              F.raiseError(new PatternException("Unexpected empty row"))
-          }
-        matrix.toList.traverse(go(_)).map(_.flatten)
-=======
         matrix.collect { case Row(ExtractColumn(Skeleton.Wildcard(_) | Skeleton.Guard(None), ps), out) =>
           Row(ps, out)
         }
->>>>>>> 75c88103
     }
   }
 
