/*
 * Copyright 2022 Lucas Satabin
 *
 * Licensed under the Apache License, Version 2.0 (the "License");
 * you may not use this file except in compliance with the License.
 * You may obtain a copy of the License at
 *
 *     http://www.apache.org/licenses/LICENSE-2.0
 *
 * Unless required by applicable law or agreed to in writing, software
 * distributed under the License is distributed on an "AS IS" BASIS,
 * WITHOUT WARRANTIES OR CONDITIONS OF ANY KIND, either express or implied.
 * See the License for the specific language governing permissions and
 * limitations under the License.
 */

package fs2
package data
package pattern
package example

import cats.effect._

import weaver._

sealed trait Typ {
  val range: Iterator[Tag] =
    this match {
      case Typ.TInt       => Iterator.range(Int.MinValue, Int.MaxValue).map(Tag.IntTag(_))
      case Typ.TList(elt) => Iterator(Tag.NilTag(elt), Tag.ConstTag(elt))
    }
}
object Typ {
  case object TInt extends Typ
  case class TList(elt: Typ) extends Typ
}

sealed trait Guard

sealed trait Pattern
object Pattern {
  case class IntPat(v: Int) extends Pattern
  case class NilPat(tpe: Typ) extends Pattern
  case class ConsPat(tpe: Typ, head: Pattern, tail: Pattern) extends Pattern
  case class OrPat(left: Pattern, right: Pattern) extends Pattern
  case class WildPat(tpe: Typ) extends Pattern

  implicit object PatIsPattern extends IsPattern[Pattern, Guard, Tag] {

    override def trueTag: Tag = Tag.True

    override def decompose(pat: Pattern): List[RawSkeleton[Guard, Tag]] =
      pat match {
<<<<<<< HEAD
        case VarPat(_, name) =>
          List(Skeleton.Wildcard(name.some))
=======
>>>>>>> 75c88103
        case IntPat(v) =>
          List(RawSkeleton.Constructor(Tag.IntTag(v), Nil, None))
        case NilPat(tpe) =>
          List(RawSkeleton.Constructor(Tag.NilTag(tpe), Nil, None))
        case ConsPat(tpe, head, tail) =>
          decompose(tail).flatMap { tail =>
            decompose(head).map { head =>
              RawSkeleton.Constructor(Tag.ConstTag(tpe), List(head, tail), None)
            }
          }
        case OrPat(left, right) =>
          decompose(left) ++ decompose(right)
<<<<<<< HEAD
        case AsPat(inner, name) =>
          decompose(inner).map(Skeleton.As(_, name))
        case WildPat(_) =>
          List(Skeleton.Wildcard(none))
=======
        case WildPat(tpe) =>
          List(RawSkeleton.wildcard)
>>>>>>> 75c88103
      }

  }
}

sealed trait Tag
object Tag {
  case class NilTag(tpe: Typ) extends Tag
  case class ConstTag(tpe: Typ) extends Tag
  case class IntTag(v: Int) extends Tag
  case object True extends Tag

  implicit object TagIsTag extends IsTag[Tag] {

    def isOpen(tag: Tag) =
      tag match {
        case NilTag(_) | ConstTag(_) => false
        case _                       => true
      }

    override def eqv(x: Tag, y: Tag): Boolean =
      x == y

    override def range(tag: Tag): Iterator[Tag] =
      tag match {
        case NilTag(tpe)   => Iterator(NilTag(tpe), ConstTag(tpe))
        case ConstTag(tpe) => Iterator(NilTag(tpe), ConstTag(tpe))
        case _             => Iterator.empty
      }

  }
}

object PatternSpec extends SimpleIOSuite {

  test("int pattern") {
    val cases =
      List(Pattern.OrPat(Pattern.IntPat(0), Pattern.IntPat(1)) -> "Zero or One",
           Pattern.WildPat(Typ.TInt) -> "something else")

    new Compiler[IO, Guard, Tag, Pattern, String]
      .compile(cases)
      .map(expect.same(
        DecisionTree.Switch[Guard, Tag, String](
          Selector.Root(),
          Map(
            Tag.IntTag(0) -> DecisionTree.Leaf[Guard, Tag, String]("Zero or One"),
            Tag.IntTag(1) -> DecisionTree.Leaf[Guard, Tag, String]("Zero or One")
          ),
          Some(DecisionTree.Leaf[Guard, Tag, String]("something else"))
        ),
        _
      ))
  }

}<|MERGE_RESOLUTION|>--- conflicted
+++ resolved
@@ -51,11 +51,6 @@
 
     override def decompose(pat: Pattern): List[RawSkeleton[Guard, Tag]] =
       pat match {
-<<<<<<< HEAD
-        case VarPat(_, name) =>
-          List(Skeleton.Wildcard(name.some))
-=======
->>>>>>> 75c88103
         case IntPat(v) =>
           List(RawSkeleton.Constructor(Tag.IntTag(v), Nil, None))
         case NilPat(tpe) =>
@@ -68,15 +63,8 @@
           }
         case OrPat(left, right) =>
           decompose(left) ++ decompose(right)
-<<<<<<< HEAD
-        case AsPat(inner, name) =>
-          decompose(inner).map(Skeleton.As(_, name))
         case WildPat(_) =>
-          List(Skeleton.Wildcard(none))
-=======
-        case WildPat(tpe) =>
           List(RawSkeleton.wildcard)
->>>>>>> 75c88103
       }
 
   }
