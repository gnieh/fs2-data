--- conflicted
+++ resolved
@@ -17,15 +17,9 @@
 import sbt.Def._
 import scala.scalanative.build._
 
-<<<<<<< HEAD
-val scala212 = "2.12.18"
+val scala212 = "2.12.19"
 val scala213 = "2.13.13"
-val scala3 = "3.3.1"
-=======
-val scala212 = "2.12.19"
-val scala213 = "2.13.12"
 val scala3 = "3.3.3"
->>>>>>> a13966ea
 val fs2Version = "3.9.4"
 val circeVersion = "0.14.6"
 val circeExtrasVersion = "0.14.2"
