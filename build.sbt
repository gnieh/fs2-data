import laika.config.SourceLinks
import laika.helium.config.TextLink
import laika.helium.config.ThemeNavigationSection
import laika.ast
import laika.config.PrettyURLs
import org.typelevel.sbt.site.GenericSiteSettings
import org.typelevel.sbt.site.TypelevelSiteSettings
import laika.helium.config.ImageLink
import laika.helium.config.ThemeLink
import laika.ast.Image
import laika.ast.Span
import laika.ast.TemplateString
import laika.helium.config.HeliumIcon
import laika.helium.config.IconLink
import com.typesafe.tools.mima.core._
import laika.config._
import sbt.Def._
import scala.scalanative.build._
import xerial.sbt.Sonatype.sonatypeCentralHost

val scala212 = "2.12.20"
val scala213 = "2.13.16"
<<<<<<< HEAD
val scala3 = "3.3.7"
val fs2Version = "3.12.0"
=======
val scala3 = "3.3.6"
val fs2Version = "3.12.2"
>>>>>>> 6f33f57f
val circeVersion = "0.14.8"
val circeExtrasVersion = "0.14.2"
val playVersion = "3.0.6"
val shapeless2Version = "2.3.11"
val shapeless3Version = "3.4.1"
val scalaJavaTimeVersion = "2.6.0"
val diffsonVersion = "4.6.1"
val literallyVersion = "1.1.0"
val weaverVersion = "0.8.4"

ThisBuild / tlBaseVersion := "1.12"

ThisBuild / organization := "org.gnieh"
ThisBuild / organizationName := "fs2-data Project"
ThisBuild / startYear := Some(2024)
ThisBuild / licenses := Seq(License.Apache2)
ThisBuild / developers := List(
  tlGitHubDev("satabin", "Lucas Satabin"),
  tlGitHubDev("ybasket", "Yannick Heiber")
)

ThisBuild / crossScalaVersions := Seq(scala212, scala213, scala3)
ThisBuild / scalaVersion := scala213
ThisBuild / tlJdkRelease := Some(11)

ThisBuild / sonatypeCredentialHost := sonatypeCentralHost
ThisBuild / githubWorkflowJavaVersions := Seq(JavaSpec.temurin("11"))

val commonSettings = List(
  versionScheme := Some("early-semver"),
  libraryDependencies ++= List(
    "co.fs2" %%% "fs2-core" % fs2Version,
    "org.scala-lang.modules" %%% "scala-collection-compat" % "2.11.0",
    "io.circe" %%% "circe-parser" % circeVersion % "test",
    "io.circe" %%% "circe-jawn" % circeVersion % "test",
    "io.circe" %%% "circe-generic" % circeVersion % "test",
    "co.fs2" %%% "fs2-io" % fs2Version % "test",
    "com.disneystreaming" %%% "weaver-cats" % weaverVersion % "test",
    "com.disneystreaming" %%% "weaver-scalacheck" % weaverVersion % Test,
    "com.eed3si9n.expecty" %%% "expecty" % "0.16.0" % "test",
    "org.portable-scala" %%% "portable-scala-reflect" % "1.1.3" cross CrossVersion.for3Use2_13
  ) ++ PartialFunction
    .condOpt(CrossVersion.partialVersion(scalaVersion.value)) { case Some((2, _)) =>
      List(
        compilerPlugin("org.typelevel" % "kind-projector" % "0.13.4" cross CrossVersion.full),
        compilerPlugin("com.olegpy" % "better-monadic-for" % "0.3.1" cross CrossVersion.binary)
      )
    }
    .toList
    .flatten,
  scalacOptions := scalacOptions.value.filterNot(_ == "-source:3.0-migration"),
  scalacOptions ++= PartialFunction
    .condOpt(CrossVersion.partialVersion(scalaVersion.value)) {
      case Some((2, _)) => List("-Ypatmat-exhaust-depth", "40")
      case _            => Nil
    }
    .toList
    .flatten,
  scalacOptions ++= PartialFunction
    .condOpt(CrossVersion.partialVersion(scalaVersion.value)) {
      case Some((2, 12)) =>
        List(
          "-Wconf:msg=it is not recommended to define classes/objects inside of package objects:s",
          "-Wconf:msg=type parameter .+ defined in .+ shadows .+:s", // esp.Tag
          "-Wconf:msg=value T is deprecated:s" // jsonpath/xpath literals
        )
      case Some((3, _)) => List("-source:3.2-migration", "-no-indent")
    }
    .toList
    .flatten,
  testFrameworks += new TestFramework("weaver.framework.CatsEffect"),
  tlBspCrossProjectPlatforms := Set(JVMPlatform)
)

val root = tlCrossRootProject
  .aggregate(
    text,
    csv,
    csvGeneric,
    json,
    jsonCirce,
    jsonPlay,
    jsonDiffson,
    jsonInterpolators,
    xml,
    scalaXml,
    cbor,
    cborJson,
    msgpack,
    finiteState,
    unidocs,
    exampleJq
  )
  .settings(commonSettings)
  .enablePlugins(NoPublishPlugin)

lazy val text = crossProject(JVMPlatform, JSPlatform, NativePlatform)
  .crossType(CrossType.Full)
  .in(file("text"))
  .settings(commonSettings)
  .settings(
    name := "fs2-data-text",
    description := "Utilities for textual data format",
    libraryDependencies ++= List(
      "org.typelevel" %%% "cats-collections-core" % "0.9.8"
    ),
    mimaBinaryIssueFilters ++= List(
      // private class
      ProblemFilters.exclude[IncompatibleResultTypeProblem]("fs2.data.text.CharLikeCharChunks.create"),
      ProblemFilters.exclude[IncompatibleMethTypeProblem]("fs2.data.text.CharLikeCharChunks.needsPull"),
      ProblemFilters.exclude[IncompatibleMethTypeProblem]("fs2.data.text.CharLikeCharChunks.pullNext"),
      ProblemFilters.exclude[IncompatibleMethTypeProblem]("fs2.data.text.CharLikeCharChunks.advance"),
      ProblemFilters.exclude[IncompatibleMethTypeProblem]("fs2.data.text.CharLikeCharChunks.current"),
      ProblemFilters.exclude[MissingClassProblem]("fs2.data.text.CharLikeCharChunks$CharContext"),
      ProblemFilters.exclude[IncompatibleResultTypeProblem]("fs2.data.text.CharLikeSingleByteChunks.create"),
      ProblemFilters.exclude[IncompatibleMethTypeProblem]("fs2.data.text.CharLikeSingleByteChunks.needsPull"),
      ProblemFilters.exclude[IncompatibleMethTypeProblem]("fs2.data.text.CharLikeSingleByteChunks.pullNext"),
      ProblemFilters.exclude[IncompatibleMethTypeProblem]("fs2.data.text.CharLikeSingleByteChunks.advance"),
      ProblemFilters.exclude[IncompatibleMethTypeProblem]("fs2.data.text.CharLikeSingleByteChunks.current"),
      ProblemFilters.exclude[MissingClassProblem]("fs2.data.text.CharLikeSingleByteChunks$ByteContext"),
      ProblemFilters.exclude[IncompatibleResultTypeProblem]("fs2.data.text.CharLikeStringChunks.create"),
      ProblemFilters.exclude[IncompatibleMethTypeProblem]("fs2.data.text.CharLikeStringChunks.needsPull"),
      ProblemFilters.exclude[IncompatibleMethTypeProblem]("fs2.data.text.CharLikeStringChunks.pullNext"),
      ProblemFilters.exclude[IncompatibleMethTypeProblem]("fs2.data.text.CharLikeStringChunks.advance"),
      ProblemFilters.exclude[IncompatibleMethTypeProblem]("fs2.data.text.CharLikeStringChunks.current"),
      ProblemFilters.exclude[MissingClassProblem]("fs2.data.text.CharLikeStringChunks$StringContext"),
      ProblemFilters.exclude[MissingClassProblem]("fs2.data.text.render.internal.Annotated$AlignBegin"),
      ProblemFilters.exclude[MissingTypesProblem]("fs2.data.text.render.internal.Annotated$AlignBegin$"),
      ProblemFilters.exclude[DirectMissingMethodProblem]("fs2.data.text.render.internal.Annotated#AlignBegin.apply"),
      ProblemFilters.exclude[DirectMissingMethodProblem]("fs2.data.text.render.internal.Annotated#AlignBegin.unapply"),
      ProblemFilters.exclude[IncompatibleResultTypeProblem](
        "fs2.data.text.render.internal.Annotated#AlignBegin.fromProduct"),
      ProblemFilters.exclude[MissingClassProblem]("fs2.data.text.render.internal.Annotated$AlignEnd"),
      ProblemFilters.exclude[MissingTypesProblem]("fs2.data.text.render.internal.Annotated$AlignEnd$"),
      ProblemFilters.exclude[DirectMissingMethodProblem]("fs2.data.text.render.internal.Annotated#AlignEnd.apply"),
      ProblemFilters.exclude[DirectMissingMethodProblem]("fs2.data.text.render.internal.Annotated#AlignEnd.unapply"),
      ProblemFilters.exclude[IncompatibleResultTypeProblem](
        "fs2.data.text.render.internal.Annotated#AlignEnd.fromProduct"),
      ProblemFilters.exclude[MissingClassProblem]("fs2.data.text.render.internal.Annotated$GroupEnd"),
      ProblemFilters.exclude[MissingTypesProblem]("fs2.data.text.render.internal.Annotated$GroupEnd$"),
      ProblemFilters.exclude[DirectMissingMethodProblem]("fs2.data.text.render.internal.Annotated#GroupEnd.apply"),
      ProblemFilters.exclude[DirectMissingMethodProblem]("fs2.data.text.render.internal.Annotated#GroupEnd.unapply"),
      ProblemFilters.exclude[IncompatibleResultTypeProblem](
        "fs2.data.text.render.internal.Annotated#GroupEnd.fromProduct"),
      ProblemFilters.exclude[MissingClassProblem]("fs2.data.text.render.internal.Annotated$IndentBegin"),
      ProblemFilters.exclude[MissingTypesProblem]("fs2.data.text.render.internal.Annotated$IndentBegin$"),
      ProblemFilters.exclude[DirectMissingMethodProblem]("fs2.data.text.render.internal.Annotated#IndentBegin.apply"),
      ProblemFilters.exclude[DirectMissingMethodProblem]("fs2.data.text.render.internal.Annotated#IndentBegin.unapply"),
      ProblemFilters.exclude[IncompatibleResultTypeProblem](
        "fs2.data.text.render.internal.Annotated#IndentBegin.fromProduct"),
      ProblemFilters.exclude[MissingClassProblem]("fs2.data.text.render.internal.Annotated$IndentEnd"),
      ProblemFilters.exclude[MissingTypesProblem]("fs2.data.text.render.internal.Annotated$IndentEnd$"),
      ProblemFilters.exclude[DirectMissingMethodProblem]("fs2.data.text.render.internal.Annotated#IndentEnd.apply"),
      ProblemFilters.exclude[DirectMissingMethodProblem]("fs2.data.text.render.internal.Annotated#IndentEnd.unapply"),
      ProblemFilters.exclude[IncompatibleResultTypeProblem](
        "fs2.data.text.render.internal.Annotated#IndentEnd.fromProduct"),
      ProblemFilters.exclude[DirectMissingMethodProblem]("fs2.data.text.render.internal.Annotated#Line.hp"),
      ProblemFilters.exclude[DirectMissingMethodProblem]("fs2.data.text.render.internal.Annotated#LineBreak.hp"),
      ProblemFilters.exclude[DirectMissingMethodProblem]("fs2.data.text.render.internal.Annotated#Text.hp"),
      ProblemFilters.exclude[DirectMissingMethodProblem]("fs2.data.text.render.internal.Annotated#Text.copy"),
      ProblemFilters.exclude[DirectMissingMethodProblem]("fs2.data.text.render.internal.Annotated#Text.copy$default$2"),
      ProblemFilters.exclude[DirectMissingMethodProblem]("fs2.data.text.render.internal.Annotated#Text.this"),
      ProblemFilters.exclude[MissingTypesProblem]("fs2.data.text.render.internal.Annotated$Text$"),
      ProblemFilters.exclude[DirectMissingMethodProblem]("fs2.data.text.render.internal.Annotated#Text.apply"),
      ProblemFilters.exclude[DirectMissingMethodProblem]("fs2.data.text.render.internal.Annotated#Text._2")
    )
  )
  .nativeSettings(
    tlVersionIntroduced := Map("3" -> "1.5.1", "2.13" -> "1.5.1", "2.12" -> "1.5.1")
  )

lazy val csv = crossProject(JVMPlatform, JSPlatform, NativePlatform)
  .crossType(CrossType.Full)
  .in(file("csv"))
  .settings(commonSettings)
  .settings(
    name := "fs2-data-csv",
    description := "Streaming CSV manipulation library",
    mimaBinaryIssueFilters ++= List(
      // Static forwarder, only relevant for Java
      ProblemFilters.exclude[DirectMissingMethodProblem]("fs2.data.csv.RowEncoderF.fromNonEmptyMapCsvRowEncoder")
    )
  )
  .jsSettings(
    libraryDependencies ++= List(
      "io.github.cquiroz" %%% "scala-java-time" % scalaJavaTimeVersion % Test,
      "io.github.cquiroz" %%% "scala-java-time-tzdb" % scalaJavaTimeVersion % Test
    ),
    scalaJSLinkerConfig ~= (_.withModuleKind(ModuleKind.CommonJSModule))
  )
  .nativeSettings(
    tlVersionIntroduced := Map("3" -> "1.5.1", "2.13" -> "1.5.1", "2.12" -> "1.5.1")
  )
  .dependsOn(text)

lazy val csvGeneric = crossProject(JVMPlatform, JSPlatform, NativePlatform)
  .crossType(CrossType.Full)
  .in(file("csv/generic"))
  .settings(commonSettings)
  .settings(
    name := "fs2-data-csv-generic",
    description := "Generic CSV row decoder generation",
    libraryDependencies ++= onScala2(scalaVersion.value)(
      List(
        "com.chuusai" %%% "shapeless" % shapeless2Version,
        "org.scala-lang" % "scala-reflect" % scalaVersion.value
      )
    ) ++ onScala3(scalaVersion.value)(
      List(
        "org.typelevel" %%% "shapeless3-deriving" % shapeless3Version
      )
    ),
    libraryDependencies ++=
      (CrossVersion.partialVersion(scalaVersion.value) match {
        case Some((2, v)) if v <= 12 =>
          Seq(
            compilerPlugin("org.scalamacros" % "paradise" % "2.1.1" cross CrossVersion.full)
          )
        case _ =>
          // if scala 2.13.0 or later, macro annotations merged into scala-reflect
          Nil
      }),
    scalacOptions ++= PartialFunction
      .condOpt(CrossVersion.partialVersion(scalaVersion.value)) {
        case Some((2, n)) if n >= 13 =>
          Seq(
            "-Ymacro-annotations"
          )
      }
      .toList
      .flatten,
    // Filter related to DerivedCellDecoder come from removed implicit params. These are only the Java forwarders.
    mimaBinaryIssueFilters ++= List(
      ProblemFilters.exclude[DirectMissingMethodProblem](
        "fs2.data.csv.generic.internal.DerivedCellDecoder.decodeCCons"),
      ProblemFilters.exclude[DirectMissingMethodProblem](
        "fs2.data.csv.generic.internal.DerivedCellDecoder.decodeCConsObjAnnotated"),
      ProblemFilters.exclude[DirectMissingMethodProblem](
        "fs2.data.csv.generic.internal.DerivedCellDecoder.decodeCConsObj")
    )
  )
  .jsSettings(libraryDependencies += "io.github.cquiroz" %%% "scala-java-time" % scalaJavaTimeVersion % Test)
  .nativeSettings(
    tlVersionIntroduced := Map("3" -> "1.5.1", "2.13" -> "1.5.1", "2.12" -> "1.5.1")
  )
  .dependsOn(csv)

lazy val json = crossProject(JVMPlatform, JSPlatform, NativePlatform)
  .crossType(CrossType.Pure)
  .in(file("json"))
  .settings(commonSettings)
  .settings(
    name := "fs2-data-json",
    description := "Streaming JSON manipulation library",
    libraryDependencies ++= List(
      "org.typelevel" %%% "literally" % literallyVersion,
      "org.typelevel" %%% "cats-parse" % "1.0.0"
    ) ++ PartialFunction
      .condOpt(CrossVersion.partialVersion(scalaVersion.value)) { case Some((2, _)) =>
        "org.scala-lang" % "scala-reflect" % scalaVersion.value
      }
      .toList,
    mimaBinaryIssueFilters ++= List(
      // all these experimental classes have been made internal
      ProblemFilters.exclude[MissingClassProblem]("fs2.data.json.jsonpath.internals.JsonTagger"),
      ProblemFilters.exclude[MissingClassProblem]("fs2.data.json.jsonpath.internals.JsonTagger$"),
      ProblemFilters.exclude[MissingClassProblem]("fs2.data.json.jsonpath.internals.TaggedJson"),
      ProblemFilters.exclude[MissingClassProblem]("fs2.data.json.jsonpath.internals.TaggedJson$"),
      ProblemFilters.exclude[MissingClassProblem]("fs2.data.json.jsonpath.internals.TaggedJson$EndArrayElement$"),
      ProblemFilters.exclude[MissingClassProblem]("fs2.data.json.jsonpath.internals.TaggedJson$EndObjectValue$"),
      ProblemFilters.exclude[MissingClassProblem]("fs2.data.json.jsonpath.internals.TaggedJson$Raw"),
      ProblemFilters.exclude[MissingClassProblem]("fs2.data.json.jsonpath.internals.TaggedJson$Raw$"),
      ProblemFilters.exclude[MissingClassProblem]("fs2.data.json.jsonpath.internals.TaggedJson$StartArrayElement"),
      ProblemFilters.exclude[MissingClassProblem]("fs2.data.json.jsonpath.internals.TaggedJson$StartArrayElement$"),
      ProblemFilters.exclude[MissingClassProblem]("fs2.data.json.jsonpath.internals.TaggedJson$StartObjectValue"),
      ProblemFilters.exclude[MissingClassProblem]("fs2.data.json.jsonpath.internals.TaggedJson$StartObjectValue$"),
      ProblemFilters.exclude[DirectMissingMethodProblem]("fs2.data.json.jsonpath.package.untag")
    )
  )
  .nativeSettings(
    tlVersionIntroduced := Map("3" -> "1.5.1", "2.13" -> "1.5.1", "2.12" -> "1.5.1")
  )
  .dependsOn(text, finiteState)

lazy val jsonCirce = crossProject(JVMPlatform, JSPlatform, NativePlatform)
  .crossType(CrossType.Pure)
  .in(file("json/circe"))
  .settings(commonSettings)
  .settings(
    name := "fs2-data-json-circe",
    description := "Streaming JSON library with support for circe ASTs",
    libraryDependencies ++= List(
      "io.circe" %%% "circe-core" % circeVersion,
      "org.gnieh" %%% "diffson-circe" % diffsonVersion % "test"
    )
  )
  .jsSettings(
    scalaJSLinkerConfig ~= {
      _.withModuleKind(ModuleKind.CommonJSModule)
        .withSemantics( // jawn parser used for tests is fast-and-loose for performance
          _.withAsInstanceOfs(org.scalajs.linker.interface.CheckedBehavior.Unchecked)
            .withArrayIndexOutOfBounds(org.scalajs.linker.interface.CheckedBehavior.Unchecked))
    }
  )
  .nativeSettings(
    tlVersionIntroduced := Map("3" -> "1.5.1", "2.13" -> "1.5.1", "2.12" -> "1.5.1")
  )
  .dependsOn(json % "compile->compile;test->test", jsonDiffson % "test->test")

lazy val jsonPlay = crossProject(JVMPlatform, JSPlatform)
  .crossType(CrossType.Pure)
  .in(file("json/play"))
  .settings(commonSettings)
  .settings(
    name := "fs2-data-json-play",
    description := "Streaming JSON library with support for Play! JSON ASTs",
    libraryDependencies ++= List(
      "org.playframework" %%% "play-json" % playVersion,
      "org.gnieh" %%% "diffson-play-json" % diffsonVersion % "test"
    ),
    // 2.x support was actually introduced in 1.3.0, but we forgot to publish the artifacts in later versions
    tlVersionIntroduced := Map("3" -> "1.5.1", "2.13" -> "1.3.0", "2.12" -> "1.3.0"),
    tlMimaPreviousVersions ~= { (versions: Set[String]) => versions.diff(Set("1.3.1", "1.4.0", "1.4.1", "1.5.0")) }
  )
  .dependsOn(json % "compile->compile;test->test", jsonDiffson % "test->test")

lazy val jsonDiffson = crossProject(JVMPlatform, JSPlatform, NativePlatform)
  .crossType(CrossType.Pure)
  .in(file("json/diffson"))
  .settings(commonSettings)
  .settings(
    name := "fs2-data-json-diffson",
    description := "Streaming JSON library with support for patches",
    libraryDependencies ++= List(
      "org.gnieh" %%% "diffson-core" % diffsonVersion
    )
  )
  .nativeSettings(
    tlVersionIntroduced := Map("3" -> "1.5.1", "2.13" -> "1.5.1", "2.12" -> "1.5.1")
  )
  .dependsOn(json % "compile->compile;test->test")

lazy val jsonInterpolators = crossProject(JVMPlatform, JSPlatform, NativePlatform)
  .crossType(CrossType.Pure)
  .in(file("json/interpolators"))
  .settings(commonSettings)
  .settings(
    name := "fs2-data-json-interpolators",
    description := "Json interpolators support",
    libraryDependencies ++= List(
      "org.typelevel" %%% "literally" % literallyVersion
    ) ++ PartialFunction
      .condOpt(CrossVersion.partialVersion(scalaVersion.value)) { case Some((2, _)) =>
        "org.scala-lang" % "scala-reflect" % scalaVersion.value
      }
      .toList
  )
  .jsSettings(
    tlVersionIntroduced := Map("3" -> "1.4.0", "2.13" -> "1.4.0", "2.12" -> "1.4.0")
  )
  .nativeSettings(
    tlVersionIntroduced := Map("3" -> "1.5.1", "2.13" -> "1.5.1", "2.12" -> "1.5.1")
  )
  .dependsOn(json % "compile->compile;test->test")

lazy val xml = crossProject(JVMPlatform, JSPlatform, NativePlatform)
  .crossType(CrossType.Pure)
  .in(file("xml"))
  .settings(commonSettings)
  .settings(
    name := "fs2-data-xml",
    description := "Streaming XML manipulation library",
    libraryDependencies ++= List(
      "org.typelevel" %%% "literally" % literallyVersion
    ) ++ PartialFunction
      .condOpt(CrossVersion.partialVersion(scalaVersion.value)) { case Some((2, _)) =>
        "org.scala-lang" % "scala-reflect" % scalaVersion.value
      }
      .toList,
    // all filters related to CommentToken come from converting it from case object to case class
    mimaBinaryIssueFilters ++= List(
      ProblemFilters.exclude[MissingTypesProblem]("fs2.data.xml.internals.MarkupToken$CommentToken$"),
      ProblemFilters.exclude[DirectMissingMethodProblem](
        "fs2.data.xml.internals.MarkupToken#CommentToken.productElementName"),
      ProblemFilters.exclude[DirectMissingMethodProblem](
        "fs2.data.xml.internals.MarkupToken#CommentToken.productElementNames"),
      ProblemFilters.exclude[DirectMissingMethodProblem]("fs2.data.xml.internals.MarkupToken#CommentToken.render"),
      ProblemFilters.exclude[DirectMissingMethodProblem](
        "fs2.data.xml.internals.MarkupToken#CommentToken.productPrefix"),
      ProblemFilters.exclude[DirectMissingMethodProblem](
        "fs2.data.xml.internals.MarkupToken#CommentToken.productArity"),
      ProblemFilters.exclude[DirectMissingMethodProblem](
        "fs2.data.xml.internals.MarkupToken#CommentToken.productElement"),
      ProblemFilters.exclude[DirectMissingMethodProblem](
        "fs2.data.xml.internals.MarkupToken#CommentToken.productIterator"),
      ProblemFilters.exclude[DirectMissingMethodProblem]("fs2.data.xml.internals.MarkupToken#CommentToken.canEqual"),
      ProblemFilters.exclude[FinalMethodProblem]("fs2.data.xml.internals.MarkupToken#CommentToken.toString")
    )
  )
  .jsSettings(
    scalaJSLinkerConfig ~= (_.withModuleKind(ModuleKind.CommonJSModule))
  )
  .nativeSettings(
    tlVersionIntroduced := Map("3" -> "1.5.1", "2.13" -> "1.5.1", "2.12" -> "1.5.1")
  )
  .dependsOn(text, finiteState)

lazy val scalaXml = crossProject(JVMPlatform, JSPlatform, NativePlatform)
  .crossType(CrossType.Pure)
  .in(file("xml/scala-xml"))
  .settings(commonSettings)
  .settings(
    name := "fs2-data-xml-scala",
    description := "Support for Scala XML ASTs",
    libraryDependencies += "org.scala-lang.modules" %%% "scala-xml" % "2.2.0",
    tlVersionIntroduced := Map("3" -> "1.4.0", "2.13" -> "1.4.0", "2.12" -> "1.4.0"),
    mimaBinaryIssueFilters ++= List(
      // Changed from implicit object to implicit val, seems impossible to stub. Second is Scala 3 only
      ProblemFilters.exclude[MissingClassProblem]("fs2.data.xml.scalaXml.package$ScalaXmlBuilder$"),
      ProblemFilters.exclude[MissingFieldProblem]("fs2.data.xml.scalaXml.package.ScalaXmlBuilder")
    )
  )
  .jsSettings(
    scalaJSLinkerConfig ~= (_.withModuleKind(ModuleKind.CommonJSModule))
  )
  .nativeSettings(
    tlVersionIntroduced := Map("3" -> "1.5.1", "2.13" -> "1.5.1", "2.12" -> "1.5.1")
  )
  .dependsOn(xml % "compile->compile;test->test")

lazy val cbor = crossProject(JVMPlatform, JSPlatform, NativePlatform)
  .crossType(CrossType.Full)
  .in(file("cbor"))
  .settings(commonSettings)
  .settings(
    name := "fs2-data-cbor",
    description := "Streaming CBOR manipulation library",
    scalacOptions ++= PartialFunction
      .condOpt(CrossVersion.partialVersion(scalaVersion.value)) { case Some((2, _)) =>
        List("-opt:l:inline", "-opt-inline-from:fs2.data.cbor.low.internal.ItemParser$")
      }
      .toList
      .flatten
  )
  .jsSettings(
    scalaJSLinkerConfig ~= (_.withModuleKind(ModuleKind.CommonJSModule))
  )
  .nativeSettings(
    tlVersionIntroduced := Map("3" -> "1.5.1", "2.13" -> "1.5.1", "2.12" -> "1.5.1")
  )

lazy val finiteState = crossProject(JVMPlatform, JSPlatform, NativePlatform)
  .crossType(CrossType.Full)
  .in(file("finite-state"))
  .settings(commonSettings)
  .settings(
    name := "fs2-data-finite-state",
    description := "Streaming finite state machines",
    tlMimaPreviousVersions := Set.empty // experimental module, no compatbility guarantess
  )
  .jsSettings(
    scalaJSLinkerConfig ~= (_.withModuleKind(ModuleKind.CommonJSModule))
  )
  .nativeSettings(
    tlVersionIntroduced := Map("3" -> "1.5.1", "2.13" -> "1.5.1", "2.12" -> "1.5.1")
  )

lazy val cborJson = crossProject(JVMPlatform, JSPlatform, NativePlatform)
  .crossType(CrossType.Full)
  .in(file("cbor-json"))
  .settings(commonSettings)
  .settings(
    name := "fs2-data-cbor-json",
    description := "Streaming CBOR/JSON interoperability library",
    tlVersionIntroduced := Map("3" -> "1.5.0", "2.13" -> "1.5.0", "2.12" -> "1.5.0")
  )
  .jsSettings(
    scalaJSLinkerConfig ~= (_.withModuleKind(ModuleKind.CommonJSModule))
  )
  .dependsOn(cbor, json, jsonCirce % "test")
  .nativeSettings(
    tlVersionIntroduced := Map("3" -> "1.5.1", "2.13" -> "1.5.1", "2.12" -> "1.5.1")
  )

lazy val msgpack = crossProject(JVMPlatform, JSPlatform, NativePlatform)
  .crossType(CrossType.Full)
  .in(file("msgpack"))
  .enablePlugins(NoPublishPlugin)
  .settings(commonSettings)
  .settings(
    name := "fs2-data-msgpack",
    description := "Streaming MessagePack library",
    tlVersionIntroduced := Map("3" -> "1.12.0", "2.13" -> "1.12.0", "2.12" -> "1.12.0")
  )
  .jsSettings(
    scalaJSLinkerConfig ~= (_.withModuleKind(ModuleKind.CommonJSModule))
  )

lazy val benchmarks = crossProject(JVMPlatform)
  .crossType(CrossType.Pure)
  .in(file("benchmarks"))
  .enablePlugins(JmhPlugin, NoPublishPlugin)
  .settings(commonSettings)
  .settings(
    libraryDependencies ++= Seq(
      "co.fs2" %%% "fs2-io" % fs2Version,
      "io.circe" %%% "circe-jawn" % circeVersion,
      "io.circe" %%% "circe-fs2" % "0.14.1"
    )
  )
  .dependsOn(csv, scalaXml, jsonCirce, msgpack)

lazy val exampleJq = crossProject(JVMPlatform, NativePlatform, JSPlatform)
  .crossType(CrossType.Pure)
  .in(file("examples/jqlike"))
  .enablePlugins(NoPublishPlugin)
  .settings(commonSettings)
  .settings(
    name := "jq-like",
    libraryDependencies ++= List(
      "co.fs2" %%% "fs2-io" % fs2Version,
      "com.monovore" %%% "decline-effect" % "2.4.1"
    )
  )
  .jvmSettings(
    assembly / mainClass := Some("fs2.data.example.jqlike.JqLike"),
    assembly / assemblyJarName := "jq-like.jar"
  )
  .nativeSettings(nativeConfig ~= {
    _.withLTO(LTO.thin)
      .withMode(Mode.releaseFast)
      .withGC(GC.immix)
  })
  .jsSettings(
    scalaJSUseMainModuleInitializer := true,
    scalaJSLinkerConfig ~= (_.withModuleKind(ModuleKind.CommonJSModule))
  )
  .dependsOn(csvGeneric, scalaXml, jsonCirce, cborJson)

val homeLink: ThemeLink =
  ImageLink.internal(ast.Path.Root / "index.md", Image.internal(ast.Path.Root / "media" / "logo-header.svg"))

val footer: Initialize[Seq[Span]] = setting {
  val licensePhrase = licenses.value.headOption.fold("") { case (name, url) =>
    s""" distributed under the <a href="${url.toString}">$name</a> license"""
  }
  Seq(
    TemplateString(
      s"""<code>fs2-data</code> is a <a href="https://typelevel.org/">Typelevel</a> affiliate project$licensePhrase."""
    ))
}

val chatLink: IconLink = IconLink.external("https://discord.gg/XF3CXcMzqD", HeliumIcon.chat)

val mastodonLink: IconLink =
  IconLink.external("https://piaille.fr/@lucassatabin", HeliumIcon.mastodon)

lazy val site = project
  .in(file("msite"))
  .enablePlugins(TypelevelSitePlugin)
  .settings(
    tlSiteApiPackage := Some("fs2.data"),
    tlJdkRelease := None,
    tlFatalWarnings := false,
    tlSiteGenerate ++= List(
      WorkflowStep.Use(UseRef.Public("actions", "setup-node", "v3")),
      WorkflowStep.Run(
        name = Some("Index documentation"),
        commands = List(s"npx -y pagefind --site ${(ThisBuild / baseDirectory).value.toPath.toAbsolutePath
            .relativize((laikaSite / target).value.toPath)}")
      )
    ),
    tlSiteHelium := TypelevelSiteSettings.defaults.value.site
      .mainNavigation(depth = 3)
      .site
      .footer(footer.value: _*)
      .site
      .resetDefaults(topNavigation = true)
      .site
      .topNavigationBar(
        homeLink = homeLink,
        navLinks =
          GenericSiteSettings.apiLink.value.toSeq ++ GenericSiteSettings.githubLink.value.toSeq ++ List(chatLink,
                                                                                                        mastodonLink)
      )
      // the pagefind elements are added after site generation,
      // so laika does not find them using the internal commands
      .site
      .externalCSS("/pagefind/pagefind-ui.css")
      .site
      .externalJS("/pagefind/pagefind-ui.js")
      .site
      .internalCSS(ast.Path.Root / "css")
      .site
      .internalJS(ast.Path.Root / "js"),
    libraryDependencies ++= List(
      "com.beachape" %% "enumeratum" % "1.7.0",
      "org.gnieh" %% "diffson-circe" % diffsonVersion,
      "io.circe" %% "circe-generic-extras" % circeExtrasVersion,
      "co.fs2" %% "fs2-io" % fs2Version,
      "io.circe" %% "circe-fs2" % "0.14.1"
    ),
    scalacOptions += "-Ymacro-annotations",
    mdocIn := file("site"),
    laikaConfig := tlSiteApiUrl.value
      .fold(LaikaConfig.defaults)(url =>
        LaikaConfig.defaults
          .withConfigValue(
            LinkConfig.empty
              .addApiLinks(ApiLinks(baseUri = url.toString().dropRight("index.html".size)))
              .addSourceLinks(SourceLinks(
                baseUri = "https://github.com/gnieh/fs2-data/tree/main/examples/jqlike/src/main/scala/",
                suffix = "scala"
              ).withPackagePrefix("fs2.data.example.jqlike"))))
      .withConfigValue(
        Selections(
          SelectionConfig("platform",
                          ChoiceConfig("jvm", "JVM"),
                          ChoiceConfig("native", "Scala Native"),
                          ChoiceConfig("js", "Scala.JS")).withSeparateEbooks
        )),
    laikaExtensions += PrettyURLs
  )
  .dependsOn(csv.jvm,
             csvGeneric.jvm,
             json.jvm,
             jsonDiffson.jvm,
             jsonCirce.jvm,
             jsonInterpolators.jvm,
             xml.jvm,
             scalaXml.jvm,
             cbor.jvm,
             cborJson.jvm)

lazy val unidocs = project
  .in(file("unidocs"))
  .enablePlugins(TypelevelUnidocPlugin)
  .settings(
    name := "fs2-data-docs",
    tlJdkRelease := None,
    tlFatalWarnings := false,
    ScalaUnidoc / unidoc / unidocProjectFilter := inProjects(
      cbor.jvm,
      cborJson.jvm,
      csv.jvm,
      csvGeneric.jvm,
      json.jvm,
      jsonCirce.jvm,
      jsonDiffson.jvm,
      jsonPlay.jvm,
      jsonInterpolators.jvm,
      text.jvm,
      xml.jvm,
      scalaXml.jvm
    )
  )

// Utils

def onScala2[T](version: String)(values: => List[T]): List[T] = PartialFunction
  .condOpt(CrossVersion.partialVersion(version)) { case Some((2, _)) =>
    values
  }
  .toList
  .flatten

def onScala3[T](version: String)(values: => List[T]): List[T] = PartialFunction
  .condOpt(CrossVersion.partialVersion(version)) { case Some((3, _)) =>
    values
  }
  .toList
  .flatten<|MERGE_RESOLUTION|>--- conflicted
+++ resolved
@@ -20,13 +20,8 @@
 
 val scala212 = "2.12.20"
 val scala213 = "2.13.16"
-<<<<<<< HEAD
 val scala3 = "3.3.7"
-val fs2Version = "3.12.0"
-=======
-val scala3 = "3.3.6"
 val fs2Version = "3.12.2"
->>>>>>> 6f33f57f
 val circeVersion = "0.14.8"
 val circeExtrasVersion = "0.14.2"
 val playVersion = "3.0.6"
