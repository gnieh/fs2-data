--- conflicted
+++ resolved
@@ -3,13 +3,8 @@
 val scala212 = "2.12.18"
 val scala213 = "2.13.11"
 val scala3 = "3.3.0"
-<<<<<<< HEAD
 val fs2Version = "3.9.1"
-val circeVersion = "0.14.5"
-=======
-val fs2Version = "3.8.0"
 val circeVersion = "0.14.6"
->>>>>>> 5b0d310a
 val circeExtrasVersion = "0.14.2"
 val playVersion = "2.10.0-RC7"
 val shapeless2Version = "2.3.10"
