name: CI Tests
on:
  pull_request:
    branches:
      - "*"
  push:
    branches:
      - main
      - 0.x
<<<<<<< HEAD
=======
      - series/*
>>>>>>> 68c3a4a6
  workflow_dispatch:

jobs:
  build:
    name: Check format, build, test, check documentation
    strategy:
      fail-fast: false
      matrix:
        os: [ubuntu-latest]
        scala: [2.12.17, 2.13.8, 3.2.0]
        java: [adopt@1.11]
    runs-on: ${{ matrix.os }}
    steps:
      - name: Checkout current branch (full)
        uses: actions/checkout@v2
        with:
          fetch-depth: 0
      - name: Setup Java and Scala
        uses: olafurpg/setup-scala@v10
        with:
          java-version: ${{ matrix.java }}
      - name: Cache sbt
        uses: actions/cache@v2
        with:
          path: |
            ~/.sbt
            ~/.ivy2/cache
            ~/.coursier/cache/v1
            ~/.cache/coursier/v1
          key: ${{ runner.os }}-sbt-cache-v2-${{ hashFiles('**/*.sbt') }}-${{ hashFiles('project/build.properties') }}
      - if: ${{ github.event_name == 'pull_request' }}
        run: 'sbt scalafmtCheckAll'
      - run: 'sbt ++${{ matrix.scala }} test'
      - if: matrix.scala == '2.13.8'
        run: sbt ++${{ matrix.scala }} documentation/mdoc<|MERGE_RESOLUTION|>--- conflicted
+++ resolved
@@ -7,10 +7,7 @@
     branches:
       - main
       - 0.x
-<<<<<<< HEAD
-=======
       - series/*
->>>>>>> 68c3a4a6
   workflow_dispatch:
 
 jobs:
