--- conflicted
+++ resolved
@@ -28,11 +28,7 @@
     strategy:
       matrix:
         os: [ubuntu-latest]
-<<<<<<< HEAD
-        scala: [2.12.18, 2.13.11, 3.3.1]
-=======
-        scala: [2.12.18, 2.13.12, 3.3.0]
->>>>>>> 9b204f2d
+        scala: [2.12.18, 2.13.12, 3.3.1]
         java: [temurin@8]
         project: [rootJS, rootJVM, rootNative]
     runs-on: ${{ matrix.os }}
