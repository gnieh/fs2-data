--- conflicted
+++ resolved
@@ -12,15 +12,17 @@
 For each module, the entry point is an [fs2 `Pipe`][pipe-doc] transforming a stream of some input (typically `Char`, `String`, or `Byte`) into some tokens or events. All parsers are streaming parsers, which means that the parsed tree is never constructed in memory by the parser, but instead, is emitted as a sequence of _tokens_ or _events_ (similar to [SAX][sax]), and that the input data is not fully held in memory either. The parsers read the input as it comes, and emit the tokens as soon as possible, discarding the input data that is not useful anymore.
 
 Available data modules are:
-<% @items.find_all("/documentation/*/index.md").each do |sub| %>
- - [<%= sub[:title] %>](<%= sub.path %>) - <%= sub[:description] %>
+<% modules_by_type.each do |type,mods| %>
+ - <%= type %> format
+  <% mods.each do |sub| %>
+   - [<%= sub[:title] %>](<%= sub.path %>) - <%= sub[:description] %>
+  <% end %>
 <% end %>
 
 ### Parsing textual formats
 
 The general pattern for the text parsers (JSON, XML, CSV, ...) is to have a pipe with this signature:
 
-<<<<<<< HEAD
 ```scala mdoc
 import fs2._
 import fs2.data.text.CharLikeChunks
@@ -41,11 +43,6 @@
 // Stream of `String`
 Stream.emit("Some input string").through(tokens[Pure, String])
 ```
-=======
-## Textual formats
-
-As the entry points operate on stream of characters, a common pattern when using this library to read data from a file is to start by building a `Stream[F, Char]` as follows:
->>>>>>> 2938224b
 
 ### Reading text inputs from a file
 
@@ -66,7 +63,6 @@
   .drain
 ```
 
-<<<<<<< HEAD
 For textual data formats (JSON, XML, CSV, ...) this stream needs to be decoded according to the file encoding.
 
 #### UTF-8 encoded inputs
@@ -100,15 +96,6 @@
   .compile
   .drain
 ```
-=======
-Available data modules are:
-<% modules_by_type.each do |type,mods| %>
- - <%= type %> format
-  <% mods.each do |sub| %>
-   - [<%= sub[:title] %>](<%= sub.path %>) - <%= sub[:description] %>
-  <% end %>
-<% end %>
->>>>>>> 2938224b
 
 [pipe-doc]: https://fs2.io/guide.html#statefully-transforming-streams
 [sax]: https://en.wikipedia.org/wiki/Simple_API_for_XML
