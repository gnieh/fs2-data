--- conflicted
+++ resolved
@@ -2,11 +2,7 @@
 
 addSbtPlugin("org.scalameta" % "sbt-scalafmt" % "2.4.2")
 
-<<<<<<< HEAD
 addSbtPlugin("org.scalameta" % "sbt-mdoc" % "2.2.17")
-=======
-addSbtPlugin("org.scalameta" % "sbt-mdoc" % "2.2.17" )
->>>>>>> 2938224b
 
 addSbtPlugin("pl.project13.scala" % "sbt-jmh" % "0.4.0")
 
@@ -14,18 +10,12 @@
 
 addSbtPlugin("com.typesafe.sbt" % "sbt-ghpages" % "0.6.3")
 
-<<<<<<< HEAD
-addSbtPlugin("org.scala-js" % "sbt-scalajs" % "1.4.0")
+addSbtPlugin("org.scala-js" % "sbt-scalajs" % "1.5.0")
 
 addSbtPlugin("org.portable-scala" % "sbt-scalajs-crossproject" % "1.0.0")
-=======
-addSbtPlugin("org.scala-js" % "sbt-scalajs" % "1.5.0")
-
-addSbtPlugin("org.portable-scala"    % "sbt-scalajs-crossproject" % "1.0.0")
 
 addSbtPlugin("com.geirsson" % "sbt-ci-release" % "1.5.5")
 
 addSbtPlugin("de.heikoseeberger" % "sbt-header" % "5.6.0")
 
-addSbtPlugin("org.scoverage" % "sbt-scoverage" % "1.6.1")
->>>>>>> 2938224b
+addSbtPlugin("org.scoverage" % "sbt-scoverage" % "1.6.1")