package fs2
package data
package json

import ast._
import selector._

import weaver._
import cats.effect.IO

abstract class JsonSelectorSpec[Json](implicit builder: Builder[Json], tokenizer: Tokenizer[Json])
    extends SimpleIOSuite {

  pureTest("mandatory fields should fail in the missing single case") {
    val selector = root.field("field").!.compile
    val filtered = Stream(Token.StartObject, Token.Key("other-field"), Token.TrueValue, Token.EndObject)
      .through(filter[Fallible](selector))
      .compile
      .drain

    expect(
      filtered.left
        .map {
          case e: JsonMissingFieldException => e.missing == Set("field")
          case _                            => false
        }
        .fold(identity, _ => false),
      "Should be Left(JsonMissingFieldException)"
    )
  }

  pureTest("mandatory fields should fail in case at least one is missing") {
    val selector = root.fields("field1", "field2", "field3").!.compile
    val filtered = Stream(Token.StartObject, Token.Key("field2"), Token.TrueValue, Token.EndObject)
      .through(filter[Fallible](selector))
      .compile
      .drain

    expect(
      filtered.left
        .map {
          case e: JsonMissingFieldException => e.missing == Set("field1", "field3")
          case _                            => false
        }
        .fold(identity, _ => false),
      "Should be Left(JsonMissingFieldException)"
    )
  }

  pureTest("mandatory fields should fail in missing nested cases") {
    val selector = root.iterate.field("field").!.compile
    val filtered = Stream(Token.StartArray,
                          Token.StartObject,
                          Token.Key("other-field"),
                          Token.TrueValue,
                          Token.EndObject,
                          Token.EndArray)
      .through(filter[Fallible](selector))
      .compile
      .drain

    expect(
      filtered.left
        .map {
          case e: JsonMissingFieldException => e.missing == Set("field")
          case _                            => false
        }
        .fold(identity, _ => false),
      "Should be Left(JsonMissingFieldException)"
    )
  }

  pureTest("mandatory fields should fail on outermost error in case of nested missing keys") {
    val selector = root.field("field1").!.field("field2").!.compile
    val filtered =
      Stream(Token.StartObject, Token.Key("other-field"), Token.StartObject, Token.EndObject, Token.EndObject)
        .through(filter[Fallible](selector))
        .compile
        .drain

    expect(
      filtered.left
        .map {
          case e: JsonMissingFieldException => e.missing == Set("field1")
          case _                            => false
        }
        .fold(identity, _ => false),
      "Should be Left(JsonMissingFieldException)"
    )
  }

  pureTest("mandatory fields should succeed if all mandatory fields are present") {
    val selector = root.fields("field1", "field2", "field3").!.compile
    val filtered = Stream(
      Token.StartObject,
      Token.Key("field2"),
      Token.TrueValue,
      Token.Key("field1"),
      Token.StringValue("test"),
      Token.Key("other-field"),
      Token.NullValue,
      Token.Key("field3"),
      Token.NumberValue("1"),
      Token.EndObject
    ).through(filter[Fallible](selector)).compile.drain

    expect(filtered == Right(()))
  }

  pureTest("transformOpt should only transform the select element") {
    val selector = root.field("f").compile
    val transformed =
      Stream(Token.StartObject,
             Token.Key("f"),
             Token.TrueValue,
             Token.Key("g"),
             Token.StringValue("test"),
             Token.EndObject)
        .through(transformOpt[Fallible, Json](selector, _ => Some(builder.makeFalse)))
        .compile
        .toList
    expect(
      transformed == Right(
        List(Token.StartObject,
             Token.Key("f"),
             Token.FalseValue,
             Token.Key("g"),
             Token.StringValue("test"),
             Token.EndObject)))
  }

  pureTest("transformOpt should filter out the value if it returns None") {
    val selector = root.field("f").compile
    val transformed =
      Stream(Token.StartObject,
             Token.Key("f"),
             Token.TrueValue,
             Token.Key("g"),
             Token.StringValue("test"),
             Token.EndObject)
        .through(transformOpt[Fallible, Json](selector, _ => None))
        .compile
        .toList
    expect(transformed == Right(List(Token.StartObject, Token.Key("g"), Token.StringValue("test"), Token.EndObject)))
  }

  pureTest("transformOpt should filter out the innermost value if it returns None") {
    val selector = root.field("f").field("g").compile
    val transformed =
      Stream(
        Token.StartObject,
        Token.Key("f"),
        Token.StartObject,
        Token.Key("g"),
        Token.TrueValue,
        Token.EndObject,
        Token.Key("g"),
        Token.StringValue("test"),
        Token.EndObject
      ).through(transformOpt[Fallible, Json](selector, _ => None)).compile.toList
    expect(
      transformed == Right(
        List(Token.StartObject,
             Token.Key("f"),
             Token.StartObject,
             Token.EndObject,
             Token.Key("g"),
             Token.StringValue("test"),
             Token.EndObject)))
  }

  test("transformF should fail the stream if one value fails") {
    val selector = root.field("f").compile
    val exn = new Exception
<<<<<<< HEAD
    Stream(Token.StartObject,
           Token.Key("f"),
           Token.TrueValue,
           Token.Key("g"),
           Token.StringValue("test"),
           Token.EndObject)
      .through(transformF[IO, Json](selector, _ => IO.raiseError(exn)))
      .attempt
      .compile
      .toList
      .map(transformed =>
        expect(transformed == List(Right(Token.StartObject), Right(Token.Key("f")), Left(exn))))
=======
    val transformed =
      Stream(Token.StartObject,
             Token.Key("f"),
             Token.TrueValue,
             Token.Key("g"),
             Token.StringValue("test"),
             Token.EndObject)
        .through(transformF[SyncIO, Json](selector, _ => SyncIO.raiseError(exn)))
        .attempt
        .compile
        .toList
        .unsafeRunSync()
    transformed match {
      case List(Right(Token.StartObject), Right(Token.Key("f")), Left(error: JsonException)) =>
        error.context shouldBe Some(JsonContext.Key("f", JsonContext.Root))
        error.inner shouldBe exn
      case _ => fail()
    }
>>>>>>> 2938224b
  }

}<|MERGE_RESOLUTION|>--- conflicted
+++ resolved
@@ -172,7 +172,7 @@
   test("transformF should fail the stream if one value fails") {
     val selector = root.field("f").compile
     val exn = new Exception
-<<<<<<< HEAD
+    val error = new JsonException("An error occurred while transforming Json data", Some(JsonContext.Key("f", JsonContext.Root)), exn)
     Stream(Token.StartObject,
            Token.Key("f"),
            Token.TrueValue,
@@ -184,27 +184,7 @@
       .compile
       .toList
       .map(transformed =>
-        expect(transformed == List(Right(Token.StartObject), Right(Token.Key("f")), Left(exn))))
-=======
-    val transformed =
-      Stream(Token.StartObject,
-             Token.Key("f"),
-             Token.TrueValue,
-             Token.Key("g"),
-             Token.StringValue("test"),
-             Token.EndObject)
-        .through(transformF[SyncIO, Json](selector, _ => SyncIO.raiseError(exn)))
-        .attempt
-        .compile
-        .toList
-        .unsafeRunSync()
-    transformed match {
-      case List(Right(Token.StartObject), Right(Token.Key("f")), Left(error: JsonException)) =>
-        error.context shouldBe Some(JsonContext.Key("f", JsonContext.Root))
-        error.inner shouldBe exn
-      case _ => fail()
-    }
->>>>>>> 2938224b
+        expect(transformed == List(Right(Token.StartObject), Right(Token.Key("f")), Left(error))))
   }
 
 }