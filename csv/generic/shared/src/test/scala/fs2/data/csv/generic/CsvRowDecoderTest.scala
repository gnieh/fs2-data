/*
 * Copyright 2022 Lucas Satabin
 *
 * Licensed under the Apache License, Version 2.0 (the "License");
 * you may not use this file except in compliance with the License.
 * You may obtain a copy of the License at
 *
 *     http://www.apache.org/licenses/LICENSE-2.0
 *
 * Unless required by applicable law or agreed to in writing, software
 * distributed under the License is distributed on an "AS IS" BASIS,
 * WITHOUT WARRANTIES OR CONDITIONS OF ANY KIND, either express or implied.
 * See the License for the specific language governing permissions and
 * limitations under the License.
 */

package fs2
package data.csv
package generic

import cats.Eq
import semiauto._
import cats.data.NonEmptyList
import weaver._

object CsvRowDecoderTest extends SimpleIOSuite {

  val csvRow = CsvRow.unsafe(NonEmptyList.of("1", "test", "42"), NonEmptyList.of("i", "s", "j"))
  val csvRowDefaultI = CsvRow.unsafe(NonEmptyList.of("", "test", "42"), NonEmptyList.of("i", "s", "j"))
  val csvRowNoI =
    CsvRow.unsafe(NonEmptyList.of("test", "42"), NonEmptyList.of("s", "j"))
  val csvRowEmptyJ =
    CsvRow.unsafe(NonEmptyList.of("1", "test", ""), NonEmptyList.of("i", "s", "j"))
  val csvRowNoJ =
    CsvRow.unsafe(NonEmptyList.of("1", "test"), NonEmptyList.of("i", "s"))
  val csvRowEmptyCell = CsvRow.unsafe(NonEmptyList.of("1", "", "42"), NonEmptyList.of("i", "s", "j"))

  case class Test(i: Int = 0, s: String, j: Option[Int])
  case class TestOrder(s: String, j: Int, i: Int = 8888888)
  case class TestRename(s: String, @CsvName("j") k: Int, i: Int)
  case class TestOptionRename(s: String, @CsvName("j") k: Option[Int], i: Int)
  case class TestOptionalString(i: Int, s: Option[String], j: Int)

  implicit val testDataCsvRowDecoder: CsvRowDecoder[TestData, String] = deriveCsvRowDecoder[TestData]
  implicit val testDataRowDecoder: RowDecoder[TestData] = deriveRowDecoder[TestData]

  implicit val decoderErrorEq: Eq[Throwable] = Eq.by(_.toString)
  implicit val decoderTestDataEq: Eq[TestData] = Eq.fromUniversalEquals

  val testDecoder = deriveCsvRowDecoder[Test]
  val testOrderDecoder = deriveCsvRowDecoder[TestOrder]
  val testRenameDecoder = deriveCsvRowDecoder[TestRename]
  val testOptionRenameDecoder = deriveCsvRowDecoder[TestOptionRename]
  val testOptionalStringDecoder = deriveCsvRowDecoder[TestOptionalString]

  pureTest("case classes should be decoded properly by header name and not position") {
    expect(testDecoder(csvRow) == Right(Test(1, "test", Some(42)))) and
      expect(testOrderDecoder(csvRow) == Right(TestOrder("test", 42, 1)))
  }

  /*pureTest("case classes should be handled properly with default value and empty cell") {
    expect(testDecoder(csvRowDefaultI) == Right(Test(0, "test", Some(42))))
  }*/

  /*pureTest("case classes should be handled properly with default value and missing column") {
    expect(testDecoder(csvRowNoI) == Right(Test(0, "test", Some(42))))
  }*/

  pureTest("case classes should be handled properly with optional value and empty cell") {
    expect(testDecoder(csvRowEmptyJ) == Right(Test(1, "test", None)))
  }

  pureTest("case classes should be handled properly with optional value and missing column") {
    expect(testDecoder(csvRowNoJ) == Right(Test(1, "test", None)))
  }

  pureTest("case classes should be decoded according to their field renames") {
    expect(testRenameDecoder(csvRow) == Right(TestRename("test", 42, 1)))
  }

  pureTest("case classes should be decoded according to their field renames if value is optional") {
    expect(testOptionRenameDecoder(csvRow) == Right(TestOptionRename("test", Some(42), 1))) and
      expect(testOptionRenameDecoder(csvRowNoJ) == Right(TestOptionRename("test", None, 1)))
  }

  pureTest("allow empty strings as string cell values") {
    expect(testDecoder(csvRowEmptyCell) == Right(Test(1, "", Some(42)))) and
      expect(testOptionalStringDecoder(csvRowEmptyCell) == Right(TestOptionalString(1, None, 42)))
  }

<<<<<<< HEAD
  implicit val decoderErrorEq: Eq[Throwable] = (a, b) => a.toString === b.toString

  implicit val decoderTestDataEq: Eq[TestData] = (a, b) => a == b

  test("Parser should return all decoder results as values when using attemptDecodeUsingHeaders") {
    val content =
      """name,age,description
        |John Doe,47,description 1
        |Jane Doe,50
        |Bob Smith,80,description 2
        |Alice Grey,78
        |""".stripMargin

    val expected: List[Either[Throwable, TestData]] = List(
      Right(TestData("John Doe", "47", "description 1")),
      Left(new CsvException("Headers have size 3 but row has size 2. Both numbers must match! in line 3", None)),
      Right(TestData("Bob Smith", "80", "description 2")),
      Left(new CsvException("Headers have size 3 but row has size 2. Both numbers must match! in line 5", None))
    )

    Stream
      .emit(content)
      .covary[IO]
      .through(attemptDecodeUsingHeaders[TestData](','))
      .compile
      .toList
      .map(actual => expect.eql(expected, actual))
  }

  test("Parser should return only errors as values when using attemptDecodeUsingHeaders with wrong header") {
    val content =
      """name1,age,description
        |John Doe,47,description 1
        |Jane Doe,50
        |Bob Smith,80,description 2
        |Alice Grey,78
        |""".stripMargin

    val expected: List[Either[Throwable, TestData]] = List(
      Left(new DecoderError("unknown column name 'name' in line 2", None)),
      Left(new CsvException("Headers have size 3 but row has size 2. Both numbers must match! in line 3", None)),
      Left(new DecoderError("unknown column name 'name' in line 4", None)),
      Left(new CsvException("Headers have size 3 but row has size 2. Both numbers must match! in line 5", None))
    )

    Stream
      .emit(content)
      .covary[IO]
      .through(attemptDecodeUsingHeaders[TestData](','))
      .compile
      .toList
      .map(actual => expect.eql(expected, actual))
  }

  test("Parser should return all decoder results as values when using attemptDecodeGivenHeaders") {
    val content =
      """name-should-not-be-used,age-should-not-be-used,description-should-not-be-used
        |John Doe,47,description 1
        |Jane Doe,50
        |Bob Smith,80,description 2
        |Alice Grey,78
        |""".stripMargin

    val expected: List[Either[Throwable, TestData]] = List(
      Right(TestData("John Doe", "47", "description 1")),
      Left(new CsvException("Headers have size 3 but row has size 2. Both numbers must match! in line 3", None)),
      Right(TestData("Bob Smith", "80", "description 2")),
      Left(new CsvException("Headers have size 3 but row has size 2. Both numbers must match! in line 5", None))
    )

    Stream
      .emit(content)
      .covary[IO]
      .through(
        attemptDecodeGivenHeaders[TestData](separator = ',',
                                            skipHeaders = true,
                                            headers = NonEmptyList.of("name", "age", "description")))
      .compile
      .toList
      .map(actual => expect.eql(expected, actual))
  }

  test("Parser should return all decoder results when using attemptDecodeGivenHeaders with skipHeaders = false") {
    val content =
      """John Doe,47,description 1
        |Jane Doe,50
        |Bob Smith,80,description 2
        |Alice Grey,78
        |""".stripMargin

    val expected: List[Either[Throwable, TestData]] = List(
      Right(TestData("John Doe", "47", "description 1")),
      Left(new CsvException("Headers have size 3 but row has size 2. Both numbers must match! in line 2", None)),
      Right(TestData("Bob Smith", "80", "description 2")),
      Left(new CsvException("Headers have size 3 but row has size 2. Both numbers must match! in line 4", None))
    )

    Stream
      .emit(content)
      .covary[IO]
      .through(
        attemptDecodeGivenHeaders[TestData](separator = ',',
                                            skipHeaders = false,
                                            headers = NonEmptyList.of("name", "age", "description")))
      .compile
      .toList
      .map(actual => expect.eql(expected, actual))
  }

  test("Parser should return all decoder results when using attemptDecodeSkippingHeaders") {
    val content =
      """name-should-not-be-used,age-should-not-be-used,description-should-not-be-used
        |John Doe,47,description 1
        |Jane Doe,50
        |Bob Smith,80,description 2
        |Alice Grey,78
        |""".stripMargin

    val expected: List[Either[Throwable, TestData]] = List(
      Right(TestData("John Doe", "47", "description 1")),
      Left(new DecoderError("unexpect end of row", None)),
      Right(TestData("Bob Smith", "80", "description 2")),
      Left(new DecoderError("unexpect end of row", None))
    )

    Stream
      .emit(content)
      .covary[IO]
      .through(attemptDecodeSkippingHeaders[TestData](separator = ','))
      .compile
      .toList
      .map(actual => expect.eql(expected, actual))
  }

  test("Parser should return all decoder results when using attemptDecodeWithoutHeaders") {
    val content =
      """John Doe,47,description 1
        |Jane Doe,50
        |Bob Smith,80,description 2
        |Alice Grey,78
        |""".stripMargin

    val expected: List[Either[Throwable, TestData]] = List(
      Right(TestData("John Doe", "47", "description 1")),
      Left(new DecoderError("unexpect end of row", None)),
      Right(TestData("Bob Smith", "80", "description 2")),
      Left(new DecoderError("unexpect end of row", None))
    )

    Stream
      .emit(content)
      .covary[IO]
      .through(attemptDecodeWithoutHeaders[TestData](separator = ','))
      .compile
      .toList
      .map(actual => expect.eql(expected, actual))
  }
  test("decodeUsingHeaders should map data to case class matching the header name to the case class field name") {
    implicit val decoder: CsvRowDecoder[Test, String] = testDecoder
    implicit val testEq: Eq[Test] = (a, b) => a == b

    val content =
      """s,i,j
        |a,12,3
        |""".stripMargin

    val expected: List[Test] = List(
      Test(12, "a", Some(3))
    )

    Stream
      .emit(content)
      .covary[IO]
      .through(decodeUsingHeaders[Test](','))
      .compile
      .toList
      .map(actual => expect.eql(expected, actual))
  }

  test("decodeUsingHeaders should succeed if an optional field is missing") {
    implicit val decoder: CsvRowDecoder[Test, String] = testDecoder
    implicit val testEq: Eq[Test] = (a, b) => a == b

    val content =
      """s,i
        |a,12
        |""".stripMargin

    val expected: List[Test] = List(
      Test(12, "a", None)
    )

    Stream
      .emit(content)
      .covary[IO]
      .through(decodeUsingHeaders[Test](','))
      .compile
      .toList
      .map(actual => expect.eql(expected, actual))
  }

  test("decodeUsingHeaders should succeed if a required field with default value is missing") {
    implicit val decoder: CsvRowDecoder[Test, String] = testDecoder
    implicit val testEq: Eq[Test] = (a, b) => a == b

    val content =
      """s,j
        |a,3
        |""".stripMargin

    val expected: List[Test] = List(
      Test(0, "a", Some(3))
    )

    Stream
      .emit(content)
      .covary[IO]
      .through(decodeUsingHeaders[Test](','))
      .compile
      .toList
      .map(actual => expect.eql(expected, actual))

    // FIXME: This test succeeds on Scala 2.x but fails on Scala 3 with the error
  }

=======
>>>>>>> cf7babf9
  pureTest("should fail if a required string field is missing") {
    val row = CsvRow.unsafe(NonEmptyList.of("12", "3"), NonEmptyList.of("i", "j")).withLine(Some(2))

    testDecoder(row) match {
      case Left(error) => expect(error.getMessage == "unknown column name 's' in line 2")
      case Right(x)    => failure(s"Stream succeeded with value $x")
    }
  }

<<<<<<< HEAD
  pureTest("Parser should return all decoder results as values when using attemptDecodeUsingHeaders") {
    val content =
      """name,age,description
        |John Doe,47,description 1
        |Jane Doe,50
        |Bob Smith,80,description 2
        |Alice Grey,78
        |""".stripMargin

    val expected: List[Either[Throwable, TestData]] = List(
      Right(TestData("John Doe", "47", "description 1")),
      Left(new CsvException("Headers have size 3 but row has size 2. Both numbers must match! in line 3", None)),
      Right(TestData("Bob Smith", "80", "description 2")),
      Left(new CsvException("Headers have size 3 but row has size 2. Both numbers must match! in line 5", None))
    )

    val stream = Stream
      .emit(content)
      .covary[Fallible]
      .through(lenient.attemptDecodeUsingHeaders[TestData](','))
      .compile
      .toList

    stream match {
      case Right(actual) => expect.eql(expected, actual)
      case Left(x)       => failure(s"Stream failed with value $x")
    }
  }

  pureTest("Parser should return only errors as values when using attemptDecodeUsingHeaders with wrong header") {
    val content =
      """name1,age,description
        |John Doe,47,description 1
        |Jane Doe,50
        |Bob Smith,80,description 2
        |Alice Grey,78
        |""".stripMargin

    val expected: List[Either[Throwable, TestData]] = List(
      Left(new DecoderError("unknown column name 'name' in line 2", None)),
      Left(new CsvException("Headers have size 3 but row has size 2. Both numbers must match! in line 3", None)),
      Left(new DecoderError("unknown column name 'name' in line 4", None)),
      Left(new CsvException("Headers have size 3 but row has size 2. Both numbers must match! in line 5", None))
    )

    val stream = Stream
      .emit(content)
      .covary[Fallible]
      .through(lenient.attemptDecodeUsingHeaders[TestData](','))
      .compile
      .toList

    stream match {
      case Right(actual) => expect.eql(expected, actual)
      case Left(x)       => failure(s"Stream failed with value $x")
    }
  }

  pureTest("Parser should return all decoder results as values when using attemptDecodeGivenHeaders") {
    val content =
      """name-should-not-be-used,age-should-not-be-used,description-should-not-be-used
        |John Doe,47,description 1
        |Jane Doe,50
        |Bob Smith,80,description 2
        |Alice Grey,78
        |""".stripMargin

    val expected: List[Either[Throwable, TestData]] = List(
      Right(TestData("John Doe", "47", "description 1")),
      Left(new CsvException("Headers have size 3 but row has size 2. Both numbers must match! in line 3", None)),
      Right(TestData("Bob Smith", "80", "description 2")),
      Left(new CsvException("Headers have size 3 but row has size 2. Both numbers must match! in line 5", None))
    )

    val stream = Stream
      .emit(content)
      .covary[Fallible]
      .through(
        lenient.attemptDecodeGivenHeaders[TestData](separator = ',',
                                                    skipHeaders = true,
                                                    headers = NonEmptyList.of("name", "age", "description")))
      .compile
      .toList

    stream match {
      case Right(actual) => expect.eql(expected, actual)
      case Left(x)       => failure(s"Stream failed with value $x")
    }
  }

  pureTest("Parser should return all decoder results when using attemptDecodeGivenHeaders with skipHeaders = false") {
    val content =
      """John Doe,47,description 1
        |Jane Doe,50
        |Bob Smith,80,description 2
        |Alice Grey,78
        |""".stripMargin

    val expected: List[Either[Throwable, TestData]] = List(
      Right(TestData("John Doe", "47", "description 1")),
      Left(new CsvException("Headers have size 3 but row has size 2. Both numbers must match! in line 2", None)),
      Right(TestData("Bob Smith", "80", "description 2")),
      Left(new CsvException("Headers have size 3 but row has size 2. Both numbers must match! in line 4", None))
    )

    val stream = Stream
      .emit(content)
      .covary[Fallible]
      .through(
        lenient.attemptDecodeGivenHeaders[TestData](separator = ',',
                                                    skipHeaders = false,
                                                    headers = NonEmptyList.of("name", "age", "description")))
      .compile
      .toList

    stream match {
      case Right(actual) => expect.eql(expected, actual)
      case Left(x)       => failure(s"Stream failed with value $x")
    }
  }

  pureTest("Parser should return all decoder results when using attemptDecodeSkippingHeaders") {
    val content =
      """name-should-not-be-used,age-should-not-be-used,description-should-not-be-used
        |John Doe,47,description 1
        |Jane Doe,50
        |Bob Smith,80,description 2
        |Alice Grey,78
        |""".stripMargin

    val expected: List[Either[Throwable, TestData]] = List(
      Right(TestData("John Doe", "47", "description 1")),
      Left(new DecoderError("unexpect end of row", None)),
      Right(TestData("Bob Smith", "80", "description 2")),
      Left(new DecoderError("unexpect end of row", None))
    )

    val stream = Stream
      .emit(content)
      .covary[Fallible]
      .through(lenient.attemptDecodeSkippingHeaders[TestData](separator = ','))
      .compile
      .toList

    stream match {
      case Right(actual) => expect.eql(expected, actual)
      case Left(x)       => failure(s"Stream failed with value $x")
    }
  }

  pureTest("Parser should return all decoder results when using attemptDecodeWithoutHeaders") {
    val content =
      """John Doe,47,description 1
        |Jane Doe,50
        |Bob Smith,80,description 2
        |Alice Grey,78
        |""".stripMargin

    val expected: List[Either[Throwable, TestData]] = List(
      Right(TestData("John Doe", "47", "description 1")),
      Left(new DecoderError("unexpect end of row", None)),
      Right(TestData("Bob Smith", "80", "description 2")),
      Left(new DecoderError("unexpect end of row", None))
    )

    val stream = Stream
      .emit(content)
      .covary[Fallible]
      .through(lenient.attemptDecodeWithoutHeaders[TestData](separator = ','))
      .compile
      .toList

    stream match {
      case Right(actual) => expect.eql(expected, actual)
      case Left(x)       => failure(s"Stream failed with value $x")
    }
  }
=======
>>>>>>> cf7babf9
}<|MERGE_RESOLUTION|>--- conflicted
+++ resolved
@@ -88,7 +88,15 @@
       expect(testOptionalStringDecoder(csvRowEmptyCell) == Right(TestOptionalString(1, None, 42)))
   }
 
-<<<<<<< HEAD
+  pureTest("should fail if a required string field is missing") {
+    val row = CsvRow.unsafe(NonEmptyList.of("12", "3"), NonEmptyList.of("i", "j")).withLine(Some(2))
+
+    testDecoder(row) match {
+      case Left(error) => expect(error.getMessage == "unknown column name 's' in line 2")
+      case Right(x)    => failure(s"Stream succeeded with value $x")
+    }
+  }
+
   implicit val decoderErrorEq: Eq[Throwable] = (a, b) => a.toString === b.toString
 
   implicit val decoderTestDataEq: Eq[TestData] = (a, b) => a == b
@@ -314,8 +322,6 @@
     // FIXME: This test succeeds on Scala 2.x but fails on Scala 3 with the error
   }
 
-=======
->>>>>>> cf7babf9
   pureTest("should fail if a required string field is missing") {
     val row = CsvRow.unsafe(NonEmptyList.of("12", "3"), NonEmptyList.of("i", "j")).withLine(Some(2))
 
@@ -325,7 +331,6 @@
     }
   }
 
-<<<<<<< HEAD
   pureTest("Parser should return all decoder results as values when using attemptDecodeUsingHeaders") {
     val content =
       """name,age,description
@@ -503,6 +508,4 @@
       case Left(x)       => failure(s"Stream failed with value $x")
     }
   }
-=======
->>>>>>> cf7babf9
 }